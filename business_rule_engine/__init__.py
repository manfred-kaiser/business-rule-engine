--- conflicted
+++ resolved
@@ -20,8 +20,8 @@
 
 class Rule():
 
-    def __init__(self, rulename, codition_requires_bool: bool = True) -> None:
-        self.codition_requires_bool = codition_requires_bool
+    def __init__(self, rulename, condition_requires_bool: bool = True) -> None:
+        self.condition_requires_bool = condition_requires_bool
         self.rulename: Text = rulename
         self.conditions: List[Text] = []
         self.actions: List[Text] = []
@@ -78,15 +78,9 @@
 
     CUSTOM_FUNCTIONS: List[Text] = []
 
-<<<<<<< HEAD
     def __init__(self, condition_requires_bool: bool = True) -> None:
-        self.rules: Dict[Text, Dict[Text, List[Text]]] = OrderedDict()
+        self.rules: Dict[Text, Rule] = OrderedDict()
         self.condition_requires_bool = condition_requires_bool
-=======
-    def __init__(self, codition_requires_bool: bool = True) -> None:
-        self.rules: Dict[Text, Rule] = OrderedDict()
-        self.codition_requires_bool = codition_requires_bool
->>>>>>> d2403ddc
 
     def parsestr(self, text: Text) -> None:
         rulename = None
@@ -137,26 +131,10 @@
         default_arg: Optional[Any] = None
     ) -> bool:
         rule_was_triggered = False
-<<<<<<< HEAD
-        for rule_name, rule in self.rules.items():
-            logging.debug("Rule name: %s", rule_name)
-            logging.debug("Condition: %s", "".join(rule['condition']))
-            logging.debug("Action: %s", "".join(rule['action']))
-
-            condition_compiled = self._compile_condition(rule['condition'])
-            params_condition = self._get_params(params, condition_compiled, set_default_arg, default_arg)
-            rvalue_conditions = condition_compiled(**params_condition).tolist()
-            if self.condition_requires_bool and not isinstance(rvalue_conditions, bool):
-                raise ValueError('rule: {} - condition does not return a boolean value!'.format(rule_name))
-
-            if rvalue_conditions:
-                rule_was_triggered = True
-=======
         for rule in self:
             logging.debug("Rule name: %s", rule.rulename)
             logging.debug("Condition: %s", "".join(rule.conditions))
             logging.debug("Action: %s", "".join(rule.actions))
->>>>>>> d2403ddc
 
             rvalue_conditon, rvalue_action = rule.execute(params, set_default_arg=set_default_arg, default_arg=default_arg)
 
